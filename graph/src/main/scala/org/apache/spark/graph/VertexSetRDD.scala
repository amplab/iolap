--- conflicted
+++ resolved
@@ -233,15 +233,9 @@
         (keysIter: Iterator[VertexIdToIndexMap], 
          valuesIter: Iterator[(Array[V], BitSet)]) =>
         val index = keysIter.next()
-<<<<<<< HEAD
-        assert(keysIter.hasNext() == false)
+        assert(keysIter.hasNext == false)
         val (values, bs: BitSet) = valuesIter.next()
-        assert(valuesIter.hasNext() == false)
-=======
-        assert(keysIter.hasNext == false)
-        val (oldValues, bs: BitSet) = valuesIter.next()
         assert(valuesIter.hasNext == false)
->>>>>>> ca44b513
         // Cosntruct a view of the map transformation
         val newValues = new Array[U](index.capacity)
         bs.iterator.foreach { ind => newValues(ind) = cleanF(index.getValueSafe(ind), values(ind)) }
@@ -395,56 +389,8 @@
         // @todo handle case where other is a VertexSetRDD with a different index
       }
       case _ => {
-<<<<<<< HEAD
         val indexedOther: VertexSetRDD[W] = VertexSetRDD(other, index, cleanMerge)
         leftZipJoin(indexedOther)(cleanF)
-=======
-        // Otherwise we treat the other RDD as a collectiong of 
-        // vertex-attribute pairs.  
-        // If necessary shuffle the other RDD using the partitioner 
-        // for this VertexSet
-        val otherShuffled = 
-          if (other.partitioner == partitioner) other 
-          else other.partitionBy(partitioner.get)
-        // Compute the new values RDD
-        val newValuesRDD: RDD[ (Int => (V,Option[W]), BitSet) ] = 
-          index.rdd.zipPartitions(valuesRDD, otherShuffled) {
-          (thisIndexIter: Iterator[VertexIdToIndexMap], 
-            thisIter: Iterator[(Int => V, BitSet)], 
-            tuplesIter: Iterator[(Vid,W)]) =>
-          // Get the Index and values for this RDD
-          val index = thisIndexIter.next()
-          assert(!thisIndexIter.hasNext)
-          val (thisValues, thisBS) = thisIter.next()
-          assert(!thisIter.hasNext)
-          // Create a new array to store the values in the resulting VertexSet
-          val otherValues = new Array[W](index.capacity)
-          // track which values are matched with values in other
-          val otherBS = new BitSet(index.capacity)
-          for ((k,w) <- tuplesIter) {
-            // Get the location of the key in the index
-            val pos = index.getPos(k)
-            // Only if the key is already in the index
-            if ((pos & OpenHashSet.NONEXISTENCE_MASK) == 0) {
-              // Get the actual index
-              val ind = pos & OpenHashSet.POSITION_MASK
-              // If this value has already been seen then merge
-              if (otherBS.get(ind)) {
-                otherValues(ind) = merge(otherValues(ind), w)
-              } else { // otherwise just store the new value
-                otherBS.set(ind)
-                otherValues(ind) = w
-              }
-            }
-          }
-          // Some vertices in this vertex set may not have a corresponding
-          // tuple in the join and so a None value should be returned. 
-          val newValues: Int => (V, Option[W]) = (ind: Int) => 
-            (thisValues(ind), if (otherBS.get(ind)) Option(otherValues(ind)) else None)
-          Iterator((newValues, thisBS))
-        } // end of newValues
-        new VertexSetRDD(index, newValuesRDD) 
->>>>>>> ca44b513
       }
     }
   } // end of leftJoin
